--- conflicted
+++ resolved
@@ -840,17 +840,6 @@
     const historyToCompress = curatedHistory.slice(0, compressBeforeIndex);
     const historyToKeep = curatedHistory.slice(compressBeforeIndex);
 
-<<<<<<< HEAD
-    this.getChat().setHistory(historyToCompress);
-
-    const { text: summary } = await this.getChat().sendMessage(
-      {
-        message: {
-          text: 'First, reason in your scratchpad. Then, generate the <state_snapshot>.',
-        },
-        config: {
-          systemInstruction: { text: getCompressionPrompt() },
-=======
     const summaryResponse = await this.config
       .getContentGenerator()
       .generateContent(
@@ -870,7 +859,6 @@
           config: {
             systemInstruction: { text: getCompressionPrompt() },
           },
->>>>>>> 8c283127
         },
         prompt_id,
       );
