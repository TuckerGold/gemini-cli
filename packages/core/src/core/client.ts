--- conflicted
+++ resolved
@@ -40,10 +40,12 @@
 import { ideContextStore } from '../ide/ideContext.js';
 import {
   logChatCompression,
+  logMalformedJsonResponse,
   logNextSpeakerCheck,
 } from '../telemetry/loggers.js';
 import {
   makeChatCompressionEvent,
+  MalformedJsonResponseEvent,
   NextSpeakerCheckEvent,
 } from '../telemetry/types.js';
 import type { IdeContext, File } from '../ide/types.js';
@@ -579,7 +581,6 @@
     return turn;
   }
 
-<<<<<<< HEAD
   async generateJson(
     contents: Content[],
     schema: Record<string, unknown>,
@@ -700,8 +701,6 @@
     }
   }
 
-=======
->>>>>>> bbcc9061
   async generateContent(
     contents: Content[],
     generationConfig: GenerateContentConfig,
